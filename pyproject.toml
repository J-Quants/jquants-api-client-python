[tool.poetry]
name = "jquants-api-client"
version = "0.0.0" # use poetry-dynamic-versioning
authors = [
    "J-Quants Project Contributors <j-quants@jpx.co.jp>",
]
description = "J-Quants API Client Library"
readme = "README.md"
license = "Apache-2.0"
classifiers = [
    "Programming Language :: Python :: 3",
    "License :: OSI Approved :: Apache Software License",
    "Operating System :: OS Independent",
]
keywords = ["jquants", "api", "client", "J-Quants"]
packages = [
    { include = "jquantsapi" }
]
homepage = "https://github.com/J-Quants/jquants-api-client-python"

[tool.poetry.urls]
"Bug Tracker" = "https://github.com/J-Quants/jquants-api-client-python/issues"

[build-system]
requires = ["poetry-core>=1.0.0"]
build-backend = "poetry.core.masonry.api"

[tool.poetry.dependencies]
python = ">=3.7,<4.0"
requests = "^2.23.0"
types-requests = "^2.28.5"
types-python-dateutil = "^2.8.19"
<<<<<<< HEAD
pandas = [
    { version = "~1.3.5", python = ">=3.7.1,<3.8" },
    { version = "^1.4.3", python = ">=3.8" }
]
numpy = [
    { version = "~1.21.6", python = ">=3.7.1,<3.8" },
    { version = "^1.23.1", python = ">=3.8" }
]
urllib3 = "^1.26.0"
tomli = { version = "^2.0.1", python = ">=3.7.1,<3.11" }
=======
pandas = ">=1.3.5,<2.0"
numpy = ">=1.21.6,<2.0"
urllib3 = "^1.24.3"
tomli = { version = "^2.0.1", python = ">=3.7,<3.11" }
>>>>>>> 4976447e
tenacity = "^8.0.1"

[tool.poetry.dev-dependencies]
black = "^22.6.0"
isort = "^5.10.1"
flake8 = "^4.0.1"
mypy = "^0.971"
pyproject-flake8 = "^0.0.1-alpha.4"
pytest = "^7.1.2"
pytest-cov = "^3.0.0"
poetry-dynamic-versioning = "^0.17.1"

[tool.poetry-dynamic-versioning]
enable = true
style = "pep440"

[tool.flake8]
max-line-length = 120
max-complexity = 18
ignore = "E203,E266,W503,"
per-file-ignores = "__init__.py:F401"
exclude = ".venv"

[tool.isort]
profile = "black"<|MERGE_RESOLUTION|>--- conflicted
+++ resolved
@@ -30,23 +30,10 @@
 requests = "^2.23.0"
 types-requests = "^2.28.5"
 types-python-dateutil = "^2.8.19"
-<<<<<<< HEAD
-pandas = [
-    { version = "~1.3.5", python = ">=3.7.1,<3.8" },
-    { version = "^1.4.3", python = ">=3.8" }
-]
-numpy = [
-    { version = "~1.21.6", python = ">=3.7.1,<3.8" },
-    { version = "^1.23.1", python = ">=3.8" }
-]
-urllib3 = "^1.26.0"
-tomli = { version = "^2.0.1", python = ">=3.7.1,<3.11" }
-=======
 pandas = ">=1.3.5,<2.0"
 numpy = ">=1.21.6,<2.0"
-urllib3 = "^1.24.3"
+urllib3 = "^1.26.0"
 tomli = { version = "^2.0.1", python = ">=3.7,<3.11" }
->>>>>>> 4976447e
 tenacity = "^8.0.1"
 
 [tool.poetry.dev-dependencies]
