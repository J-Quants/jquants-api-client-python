[project]
name = "jquants-api-client"
<<<<<<< HEAD
version = "0.0.0" # use poetry-dynamic-versioning
=======
version = "0.0.1"
authors = [
    { name = "J-Quants Project Contributors", email = "j-quants@jpx.co.jp" },
]
>>>>>>> 047ffad9
description = "J-Quants API Client Library"
readme = "README.md"
license = { file = "LICENSE" }
requires-python = ">=3.7"
classifiers = [
    "Programming Language :: Python :: 3",
    "License :: OSI Approved :: Apache Software License",
    "Operating System :: OS Independent",
]
keywords = ["jquants", "api", "client", "J-Quants"]

[project.urls]
"Homepage" = "https://github.com/J-Quants/jquants-api-client-python"
"Bug Tracker" = "https://github.com/J-Quants/jquants-api-client-python/issues"

[build-system]
requires = ["hatchling"]
build-backend = "hatchling.build"

[tool.poetry.dependencies]
python = ">=3.7.1,<4.0"
requests = "^2.28.1"
types-requests = "^2.28.5"
types-python-dateutil = "^2.8.19"
pandas = "^1.3.5"
numpy = "^1.21.6"

[tool.poetry.dev-dependencies]
black = "^22.6.0"
isort = "^5.10.1"
flake8 = "^4.0.1"
mypy = "^0.971"
pyproject-flake8 = "^0.0.1-alpha.4"
pytest = "^7.1.2"
pytest-cov = "^3.0.0"
poetry-dynamic-versioning = "^0.17.1"

[tool.poetry-dynamic-versioning]
enable = true
style = "pep440"

[build-system]
requires = ["poetry-core>=1.0.0"]
build-backend = "poetry.core.masonry.api"

[tool.flake8]
max-line-length = 120
max-complexity = 18
ignore = "E203,E266,W503,"
exclude = ".venv"<|MERGE_RESOLUTION|>--- conflicted
+++ resolved
@@ -1,17 +1,12 @@
-[project]
+[tool.poetry]
 name = "jquants-api-client"
-<<<<<<< HEAD
 version = "0.0.0" # use poetry-dynamic-versioning
-=======
-version = "0.0.1"
 authors = [
-    { name = "J-Quants Project Contributors", email = "j-quants@jpx.co.jp" },
+    "J-Quants Project Contributors <j-quants@jpx.co.jp>",
 ]
->>>>>>> 047ffad9
 description = "J-Quants API Client Library"
 readme = "README.md"
-license = { file = "LICENSE" }
-requires-python = ">=3.7"
+license = "Apache-2.0"
 classifiers = [
     "Programming Language :: Python :: 3",
     "License :: OSI Approved :: Apache Software License",
@@ -24,21 +19,27 @@
 "Bug Tracker" = "https://github.com/J-Quants/jquants-api-client-python/issues"
 
 [build-system]
-requires = ["hatchling"]
-build-backend = "hatchling.build"
+requires = ["poetry-core>=1.0.0"]
+build-backend = "poetry.core.masonry.api"
 
 [tool.poetry.dependencies]
 python = ">=3.7.1,<4.0"
 requests = "^2.28.1"
 types-requests = "^2.28.5"
 types-python-dateutil = "^2.8.19"
-pandas = "^1.3.5"
-numpy = "^1.21.6"
+pandas = [
+    { version = "~1.3.5", python = ">=3.7.1,<3.8" },
+    { version = "^1.4.3", python = ">=3.8" }
+]
+numpy = [
+    { version = "~1.21.6", python = ">=3.7.1,<3.8" },
+    { version = "^1.23.1", python = ">=3.8" }
+]
 
 [tool.poetry.dev-dependencies]
 black = "^22.6.0"
 isort = "^5.10.1"
-flake8 = "^4.0.1"
+flake8 = "^5.0.0"
 mypy = "^0.971"
 pyproject-flake8 = "^0.0.1-alpha.4"
 pytest = "^7.1.2"
@@ -49,10 +50,6 @@
 enable = true
 style = "pep440"
 
-[build-system]
-requires = ["poetry-core>=1.0.0"]
-build-backend = "poetry.core.masonry.api"
-
 [tool.flake8]
 max-line-length = 120
 max-complexity = 18
